--- conflicted
+++ resolved
@@ -81,16 +81,7 @@
         else:
             self._web3.eth.setGasPriceStrategy(fast_gas_price_strategy)
 
-<<<<<<< HEAD
-        self._transaction_callback: Optional[
-            Callable[[Account, Dict[str, Any], Dict[str, Any], FundsDiffCollection], None]
-        ] = None
-=======
-        self._contract: Optional[SolidityContract] = None
-        self._contract_address: Optional[str] = None
-
         self._transaction_callback: Optional[Callable[[TransactionLogEntry], None]] = None
->>>>>>> 62d683db
 
     @property
     def chain_id(self) -> int:
