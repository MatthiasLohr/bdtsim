# Changelog

## unreleased

<<<<<<< HEAD
  * Protocol: Support for SmartJudge (#20)
  * Feature: Added event filtering support for environments
  * Feature: Added `--protocol-path` parameter for limiting protocol paths to be executed (#23)
  * Feature: Output Format: Add scaling support (#25)
  * Feature: Output Format: Graphviz Dot: Add option to show individual transactions in graph (#26)
  * Fix: Set default price to 1 ETH (#24)
  * Fix: Use gasPriceStrategy for determining gas price when available
=======
  * Added `--protocol-path` parameter for limiting protocol paths to be executed (#23)
  * Set default price to 1 ETH (#24)
  * Output Format: Add scaling support (#25)
  * Protocol: Delgado, Delgado-Reusable, Delgado-Library (#1)
  * Documentation of Delgado updated
  * Dependency Update: ecdsa 0.15
>>>>>>> 66a3c69a

## v1.1.1

  * Dependency Update: py-solc-x to 0.10.1
  * Achieved Raspberry Pi support (32/64 bit),
    for details see [https://gitlab.com/MatthiasLohr/bdtsim/-/wikis/Raspberry-Pi](https://gitlab.com/MatthiasLohr/bdtsim/-/wikis/Raspberry-Pi)

## v1.1.0

  * Dependency Update: web3py 5.11.1
  * Dependency Update: eth-tester 0.5.0b1
  * Dependency Update: py-evm 0.3.0a17
  * Protocol: FairSwap with Reusable Smart Contract (#18)
  * Feature: `environment-info` prints account balances (#21)
  * Feature: Added parameter for `environment-info` and `run` to define accounts to be used (#22)
  * Fix: Complain about unrecognized parameters
  * Fix: When `-o view True` is given without an output filename use temporary file
  * Fix: Allow slices-count >= 256 in FairSwap contract


## v1.0.0

  * Docker image creation
  * Support for FairSwap protocol (#2)
  * Support for Goerli Testnet (#10)
  * Added sub-command `environment-info`
  * Enabled DataProvider support
    * added `list-data-providers` command
  * Improved output format support
    * added `list-output-formats` command
    * support for Graphviz dot output (#12)
    * support for human readable output (#14)
  * Value Transfer Tracking (#15)


## v0.1.2

  * Added support for Python 3.8


## v0.1.1

  * Fix: Include Solidity Smart Contract files in Python Wheel
  * Fix: Absolute link in README.md


## v0.1.0

  * First release of BDTsim simulation tool
  * First supported protocol (also used for internal teste) with two variants
    * [SimplePayment](https://gitlab.mlohr.com/bdtsim/protocols/#simplepayment) (direct and indirect payment)
  * Supported environments:
    * [PyEVM](https://gitlab.mlohr.com/bdtsim/environments/#pyevm)
    * [Web3HTTP](https://gitlab.mlohr.com/bdtsim/environments/#web3http)
    * [Web3Websocket](https://gitlab.mlohr.com/bdtsim/environments/#web3socket)
    * [Web3IPC](https://gitlab.mlohr.com/bdtsim/environments/#web3ipc)<|MERGE_RESOLUTION|>--- conflicted
+++ resolved
@@ -1,8 +1,8 @@
 # Changelog
 
 ## unreleased
-
-<<<<<<< HEAD
+  
+  * Protocol: Delgado, Delgado-Reusable, Delgado-Library (#1)
   * Protocol: Support for SmartJudge (#20)
   * Feature: Added event filtering support for environments
   * Feature: Added `--protocol-path` parameter for limiting protocol paths to be executed (#23)
@@ -10,14 +10,8 @@
   * Feature: Output Format: Graphviz Dot: Add option to show individual transactions in graph (#26)
   * Fix: Set default price to 1 ETH (#24)
   * Fix: Use gasPriceStrategy for determining gas price when available
-=======
-  * Added `--protocol-path` parameter for limiting protocol paths to be executed (#23)
-  * Set default price to 1 ETH (#24)
-  * Output Format: Add scaling support (#25)
-  * Protocol: Delgado, Delgado-Reusable, Delgado-Library (#1)
-  * Documentation of Delgado updated
-  * Dependency Update: ecdsa 0.15
->>>>>>> 66a3c69a
+  * Documentation: Updated documentation of Delgado protocol
+  * New dependency: ecdsa 0.15
 
 ## v1.1.1
 
