--- conflicted
+++ resolved
@@ -23,14 +23,10 @@
     - coverage report
   parallel:
     matrix:
-<<<<<<< HEAD
-      - python_version: ["3.7", "3.8"]
+      - python_version: ["3.7", "3.8", "3.9"]
   artifacts:
     reports:
       cobertura: coverage.xml
-=======
-      - python_version: ["3.7", "3.8", "3.9"]
->>>>>>> b3008b4a
 
 flake8 checks:
   stage: test
