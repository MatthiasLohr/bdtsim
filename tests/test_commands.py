# This file is part of the Blockchain Data Trading Simulator
#    https://gitlab.com/MatthiasLohr/bdtsim
#
# Copyright 2020 Matthias Lohr <mail@mlohr.com>
#
# Licensed under the Apache License, Version 2.0 (the "License");
# you may not use this file except in compliance with the License.
# You may obtain a copy of the License at
#
#    http://www.apache.org/licenses/LICENSE-2.0
#
# Unless required by applicable law or agreed to in writing, software
# distributed under the License is distributed on an "AS IS" BASIS,
# WITHOUT WARRANTIES OR CONDITIONS OF ANY KIND, either express or implied.
# See the License for the specific language governing permissions and
# limitations under the License.

import subprocess
import unittest


class CommandTest(unittest.TestCase):
    def test_list_environments(self):
        p = subprocess.Popen(['bdtsim', 'list-environments'], stdout=subprocess.PIPE)
        out, err = p.communicate()
        self.assertEqual(p.returncode, 0)
        self.assertEqual(out.decode('utf-8').strip(), '\n'.join(['PyEVM', 'Web3HTTP', 'Web3Websocket', 'Web3IPC']))

    def test_list_protocols(self):
        p = subprocess.Popen(['bdtsim', 'list-protocols'], stdout=subprocess.PIPE)
        out, err = p.communicate()
        self.assertEqual(p.returncode, 0)
        self.assertEqual(out.decode('utf-8').strip(), '\n'.join([
<<<<<<< HEAD
            'FairSwap-FileSale',
            'Delgado-FileSale',
=======
            'FairSwap',
            'FairSwap-Reusable',
>>>>>>> be3f969a
            'SimplePayment',
            'SimplePayment-prepaid',
            'SimplePayment-prepaid-direct',
            'SimplePayment-postpaid',
            'SimplePayment-postpaid-direct'
        ]))

    def test_list_data_providers(self):
        p = subprocess.Popen(['bdtsim', 'list-data-providers'], stdout=subprocess.PIPE)
        out, err = p.communicate()
        self.assertEqual(p.returncode, 0)
        self.assertEqual(out.decode('utf-8').strip(), '\n'.join([
            'RandomDataProvider',
            'FileDataProvider'
        ]))

    def test_list_output_formats(self):
        p = subprocess.Popen(['bdtsim', 'list-output-formats'], stdout=subprocess.PIPE)
        out, err = p.communicate()
        self.assertEqual(p.returncode, 0)
        self.assertEqual(out.decode('utf-8').strip(), '\n'.join([
            'dot',
            'human-readable',
            'json',
            'yaml'
        ]))

    def test_run_simplepayment(self):
        p = subprocess.Popen(['bdtsim', 'run', 'SimplePayment', 'PyEVM'], stdout=subprocess.PIPE)
        out, err = p.communicate()
        self.assertEqual(p.returncode, 0)

    def test_run_simplepayment_prepaid(self):
        p = subprocess.Popen(['bdtsim', 'run', 'SimplePayment-prepaid', 'PyEVM'], stdout=subprocess.PIPE)
        out, err = p.communicate()
        self.assertEqual(p.returncode, 0)

    def test_run_simplepayment_prepaid_direct(self):
        p = subprocess.Popen(['bdtsim', 'run', 'SimplePayment-prepaid-direct', 'PyEVM'], stdout=subprocess.PIPE)
        out, err = p.communicate()
        self.assertEqual(p.returncode, 0)

    def test_run_simplepayment_postpaid(self):
        p = subprocess.Popen(['bdtsim', 'run', 'SimplePayment-postpaid', 'PyEVM'], stdout=subprocess.PIPE)
        out, err = p.communicate()
        self.assertEqual(p.returncode, 0)

    def test_run_simplepayment_postpaid_direct(self):
        p = subprocess.Popen(['bdtsim', 'run', 'SimplePayment-postpaid-direct', 'PyEVM'], stdout=subprocess.PIPE)
        out, err = p.communicate()
        self.assertEqual(p.returncode, 0)

    def test_run_fairswap(self):
        p = subprocess.Popen(['bdtsim', 'run', 'FairSwap', 'PyEVM', '-d', 'size', '256'],
                             stdout=subprocess.PIPE)
        out, err = p.communicate()
        self.assertEqual(p.returncode, 0)

    def test_run_fairswap_reusable(self):
        p = subprocess.Popen(['bdtsim', 'run', 'FairSwap-Reusable', 'PyEVM', '-d', 'size', '256'],
                             stdout=subprocess.PIPE)
        out, err = p.communicate()
        self.assertEqual(p.returncode, 0)

    def test_environment_info_pyevm(self):
        p = subprocess.Popen(['bdtsim', 'environment-info', 'PyEVM'], stdout=subprocess.PIPE)
        out, err = p.communicate()
        self.assertEqual(p.returncode, 0)<|MERGE_RESOLUTION|>--- conflicted
+++ resolved
@@ -31,13 +31,9 @@
         out, err = p.communicate()
         self.assertEqual(p.returncode, 0)
         self.assertEqual(out.decode('utf-8').strip(), '\n'.join([
-<<<<<<< HEAD
-            'FairSwap-FileSale',
-            'Delgado-FileSale',
-=======
             'FairSwap',
             'FairSwap-Reusable',
->>>>>>> be3f969a
+	    'Delgado-FileSale',
             'SimplePayment',
             'SimplePayment-prepaid',
             'SimplePayment-prepaid-direct',
